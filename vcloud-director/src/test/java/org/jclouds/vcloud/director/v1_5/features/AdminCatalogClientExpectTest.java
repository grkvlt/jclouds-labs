--- conflicted
+++ resolved
@@ -41,17 +41,7 @@
  * @author grkvlt@apache.org
  */
 @Test(groups = { "unit", "admin", "catalog" }, singleThreaded = true, testName = "CatalogClientExpectTest")
-<<<<<<< HEAD
-public class AdminCatalogClientExpectTest extends BaseVCloudDirectorRestClientExpectTest {
-   
-   private Reference orgRef = Reference.builder()
-         .type("application/vnd.vmware.vcloud.catalog+xml")
-         .name("QunyingTestCatalog")
-         .href(URI.create(endpoint + "/admin/org/6f312e42-cd2b-488d-a2bb-97519cd57ed0"))
-         .build();
-=======
 public class AdminCatalogClientExpectTest extends BaseVCloudDirectorRestClientExpectTest<VCloudDirectorAdminClient> {
->>>>>>> efad626c
    
    private Reference catalogRef = Reference.builder()
          .type("application/vnd.vmware.vcloud.catalog+xml")
@@ -74,11 +64,7 @@
       AdminCatalog source = createCatalogSource();
       AdminCatalog expected = createCatalog();
 
-<<<<<<< HEAD
-      assertEquals(client.getAdminCatalogClient().createCatalog(orgRef.getHref(), source), expected);
-=======
       assertEquals(client.getCatalogClient().createCatalog(catalogRef.getHref(), source), expected);
->>>>>>> efad626c
    }
 
    // FIXME disabled due to intermittent JXB error: javax.xml.bind.UnmarshalException:
